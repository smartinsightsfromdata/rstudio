--- conflicted
+++ resolved
@@ -17,12 +17,8 @@
 
 using namespace rstudio::core ;
 
-<<<<<<< HEAD
-namespace rsession {
-=======
 namespace rstudio {
 namespace session {
->>>>>>> 41b8cc23
 namespace overlay {
 
 Error initialize()
