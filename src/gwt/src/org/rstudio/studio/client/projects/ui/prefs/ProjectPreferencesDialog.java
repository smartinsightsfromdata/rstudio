--- conflicted
+++ resolved
@@ -188,25 +188,10 @@
             b.append(", ");
       }
       
-<<<<<<< HEAD
       if (packratArgs != null)
          b.append(packratArgs);
       
       b.append(")"); 
-=======
-      if (options.getUseCache() != initialPackratOptions_.getUseCache())
-         b.append(packratOption("use.cache", options.getUseCache()));
-      
-      if (options.getExternalPackages() != initialPackratOptions_.getExternalPackages())
-         b.append(packratOption("external.packages", options.getExternalPackages()));
-      
-      if (options.getLocalRepos() != initialPackratOptions_.getLocalRepos())
-         b.append(packratOption("local.repos", options.getLocalRepos()));
-      
-      // remove trailing newline
-      if (b.length() > 0)
-         b.deleteCharAt(b.length()-1);
->>>>>>> 16e44f99
       
       pEventBus_.get().fireEvent(new SendToConsoleEvent(b.toString(), 
                                                         true, 
@@ -214,7 +199,6 @@
       
    }
    
-<<<<<<< HEAD
    private String packratArgs(RProjectPackratOptions options)
    {
       ArrayList<String> opts = new ArrayList<String>();
@@ -228,31 +212,14 @@
       if (options.getVcsIgnoreSrc() != initialPackratOptions_.getVcsIgnoreSrc())
          opts.add(packratBoolArg("vcs.ignore.src", options.getVcsIgnoreSrc()));
       
+      // TODO: use.cache, external.packages, and local.repos
+      
       return StringUtil.joinStrings(opts, ", "); 
    }
    
    private String packratBoolArg(String name, boolean value)
    {
       return name + " = " + (value ? "TRUE" : "FALSE");
-=======
-   private String packratOption(String name, String value)
-   {
-      String args = name + " = " + "\"" + value.replaceAll("\"", "\\\\\"")+ "\"";
-      String projectArg = pPackratUtil_.get().packratProjectArg();
-      if (projectArg.length() > 0)
-         args = args + ", " + projectArg;
-      return "packrat::set_opts(" + args + ")\n";
-   }
-   
-   private String packratOption(String name, boolean value)
-   {
-      String args = name + " = " + (value ? "TRUE" : "FALSE");
-      String projectArg = pPackratUtil_.get().packratProjectArg();
-      if (projectArg.length() > 0)
-         args = args + ", " + projectArg;
-      return "packrat::set_opts(" + args + ")\n";
-      
->>>>>>> 16e44f99
    }
  
    private final Provider<Session> session_;
