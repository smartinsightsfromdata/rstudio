/*
 * BuildToolsPackagePanel.java
 *
 * Copyright (C) 2009-12 by RStudio, Inc.
 *
 * This program is licensed to you under the terms of version 3 of the
 * GNU Affero General Public License. This program is distributed WITHOUT
 * ANY EXPRESS OR IMPLIED WARRANTY, INCLUDING THOSE OF NON-INFRINGEMENT,
 * MERCHANTABILITY OR FITNESS FOR A PARTICULAR PURPOSE. Please refer to the
 * AGPL (http://www.gnu.org/licenses/agpl-3.0.txt) for more details.
 *
 */


package org.rstudio.studio.client.projects.ui.prefs.buildtools;

import org.rstudio.core.client.BrowseCap;
import org.rstudio.core.client.widget.OperationWithInput;
import org.rstudio.core.client.widget.ThemedButton;
import org.rstudio.studio.client.RStudioGinjector;
import org.rstudio.studio.client.projects.model.RProjectBuildOptions;
import org.rstudio.studio.client.projects.model.RProjectConfig;
import org.rstudio.studio.client.projects.model.RProjectOptions;
import org.rstudio.studio.client.projects.ui.prefs.ProjectPreferencesDialogResources;
import org.rstudio.studio.client.workbench.WorkbenchContext;

import com.google.gwt.dom.client.Style.Unit;
import com.google.gwt.event.dom.client.ClickEvent;
import com.google.gwt.event.dom.client.ClickHandler;
import com.google.gwt.event.logical.shared.ValueChangeEvent;
import com.google.gwt.event.logical.shared.ValueChangeHandler;
import com.google.gwt.safehtml.shared.SafeHtmlBuilder;
import com.google.gwt.user.client.ui.CheckBox;
import com.google.gwt.user.client.ui.HorizontalPanel;
import com.google.gwt.user.client.ui.VerticalPanel;
import com.google.inject.Inject;


public class BuildToolsPackagePanel extends BuildToolsPanel
{
   public BuildToolsPackagePanel()
   {
      RStudioGinjector.INSTANCE.injectMembers(this);
      
      ProjectPreferencesDialogResources RES =
                              ProjectPreferencesDialogResources.INSTANCE;
      
      pathSelector_ = new DirectorySelector("Package directory:");
      pathSelector_.getElement().getStyle().setMarginBottom(10, Unit.PX);
      add(pathSelector_); 
      pathSelector_.addValueChangeHandler(new ValueChangeHandler<String>() {

         @Override
         public void onValueChange(ValueChangeEvent<String> event)
         {
            if (pathSelector_.getText().equals(
                           workbenchContext_.getActiveProjectDir().getPath())) 
            {
               pathSelector_.setText("");
            }
         }
         
      });
      
      roxygenizePanel_ = new VerticalPanel();
      roxygenizePanel_.addStyleName(RES.styles().buildToolsRoxygenize());
      HorizontalPanel rocletPanel = new HorizontalPanel();
      chkUseRoxygen_ = checkBox("Generate documentation with Roxygen");
      rocletPanel.add(chkUseRoxygen_);
      btnConfigureRoxygen_ = new ThemedButton("Configure...");
      btnConfigureRoxygen_.addClickHandler(new ClickHandler() {
         @Override
         public void onClick(ClickEvent event)
         {
            new BuildToolsRoxygenOptionsDialog(
               roxygenOptions_,
               new OperationWithInput<BuildToolsRoxygenOptions>() {

                  @Override
                  public void execute(BuildToolsRoxygenOptions input)
                  {
                     roxygenOptions_ = input;
                     chkUseRoxygen_.setValue(input.getRocletRd() || 
                                             input.getRocletCollate() || 
                                             input.getRocletNamespace());
                     
                  }
                  
               }).showModal();
            
         } 
      });
      rocletPanel.add(btnConfigureRoxygen_);
      roxygenizePanel_.add(rocletPanel);
      add(roxygenizePanel_);
      
      
      add(installAdditionalArguments_ = new AdditionalArguments(
        new SafeHtmlBuilder().appendHtmlConstant(
          "Build and Reload &mdash; R CMD INSTALL additional options:").toSafeHtml()));
     
      add(buildAdditionalArguments_ = new AdditionalArguments(
        new SafeHtmlBuilder().appendHtmlConstant(
          "Build Source Package &mdash; R CMD build additional options:").toSafeHtml()));
           
      add(buildBinaryAdditionalArguments_ = new AdditionalArguments(
        new SafeHtmlBuilder().appendHtmlConstant(
          "Build Binary Package &mdash; R CMD INSTALL additional options:").toSafeHtml()));
      
      add(checkAdditionalArguments_ = new AdditionalArguments(
            new SafeHtmlBuilder().appendHtmlConstant(
                "Check Package &mdash; R CMD check additional options:").toSafeHtml()));
          
      add(chkCleanupAfterCheck_ = checkBox(
            "Cleanup output after successful R CMD check"));
<<<<<<< HEAD
      if (BrowseCap.isWindowsDesktop())
      {
         chkCleanupAfterCheck_.getElement().getStyle().setMarginLeft(0, 
                                                                     Unit.PX);
      }
=======
   
  
>>>>>>> cc6936f2
   }
   
  
   
   @Inject
   public void initialize(WorkbenchContext workbenchContext)
   {
      workbenchContext_ = workbenchContext;
   }
   
   @Override
   protected void provideDefaults()
   {
      installAdditionalArguments_.setText("--no-multiarch");
   }

   @Override
   void load(RProjectOptions options)
   {
      RProjectConfig config = options.getConfig();
      pathSelector_.setText(config.getPackagePath());
      installAdditionalArguments_.setText(config.getPackageInstallArgs());
      buildAdditionalArguments_.setText(config.getPackageBuildArgs());
      buildBinaryAdditionalArguments_.setText(config.getPackageBuildBinaryArgs());
      checkAdditionalArguments_.setText(config.getPackageCheckArgs());
      chkCleanupAfterCheck_.setValue(
                           options.getBuildOptions().getCleanupAfterCheck());
      
      roxygenOptions_ = new BuildToolsRoxygenOptions(
            config.getPackageRoxygenzieRd(),
            config.getPackageRoxygenizeCollate(),
            config.getPackageRoxygenizeNamespace(),
            options.getBuildOptions().getAutoRogyginizeOptions());
       
      boolean showRoxygenize = config.hasPackageRoxygenize() ||
                               options.getBuildContext().isRoxygen2Installed();
      roxygenizePanel_.setVisible(showRoxygenize);
      chkUseRoxygen_.setValue(config.hasPackageRoxygenize());
      chkUseRoxygen_.addValueChangeHandler(new ValueChangeHandler<Boolean>() {
         @Override
         public void onValueChange(ValueChangeEvent<Boolean> event)
         {
            if (event.getValue())
            {
               if (!roxygenOptions_.hasActiveRoclet())
                  roxygenOptions_.setRocletRd(true);
               btnConfigureRoxygen_.click();
            }
            else
            {
               roxygenOptions_.clearRoclets();
            }
         }
      });
   }

   @Override
   void save(RProjectOptions options)
   {
      RProjectConfig config = options.getConfig();
      config.setPackagePath(pathSelector_.getText());
      config.setPackageInstallArgs(installAdditionalArguments_.getText());
      config.setPackageBuildArgs(buildAdditionalArguments_.getText());
      config.setPackageBuildBinaryArgs(buildBinaryAdditionalArguments_.getText());
      config.setPackageCheckArgs(checkAdditionalArguments_.getText());
      config.setPackageRoxygenize(roxygenOptions_.getRocletRd(),
                                  roxygenOptions_.getRocletCollate(),
                                  roxygenOptions_.getRocletNamespace());
      RProjectBuildOptions buildOptions = options.getBuildOptions();
      buildOptions.setCleanupAfterCheck(chkCleanupAfterCheck_.getValue());
      buildOptions.setAutoRoxyginizeOptions(
                                       roxygenOptions_.getAutoRoxygenize());
   }

   private PathSelector pathSelector_;
   
   private AdditionalArguments installAdditionalArguments_;
   private AdditionalArguments buildAdditionalArguments_;
   private AdditionalArguments buildBinaryAdditionalArguments_;
   private AdditionalArguments checkAdditionalArguments_;
   
   private CheckBox chkCleanupAfterCheck_;
   
   private BuildToolsRoxygenOptions roxygenOptions_;
   
   private VerticalPanel roxygenizePanel_;
   private CheckBox chkUseRoxygen_;
   private ThemedButton btnConfigureRoxygen_;
   
   private WorkbenchContext workbenchContext_;
}<|MERGE_RESOLUTION|>--- conflicted
+++ resolved
@@ -113,16 +113,12 @@
           
       add(chkCleanupAfterCheck_ = checkBox(
             "Cleanup output after successful R CMD check"));
-<<<<<<< HEAD
       if (BrowseCap.isWindowsDesktop())
       {
          chkCleanupAfterCheck_.getElement().getStyle().setMarginLeft(0, 
                                                                      Unit.PX);
       }
-=======
-   
-  
->>>>>>> cc6936f2
+
    }
    
   
