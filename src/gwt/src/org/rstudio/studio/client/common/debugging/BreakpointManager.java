/*
 * BreakpointManager.java
 *
 * Copyright (C) 2009-12 by RStudio, Inc.
 *
 * Unless you have received this program directly from RStudio pursuant
 * to the terms of a commercial license agreement with RStudio, then
 * this program is licensed to you under the terms of version 3 of the
 * GNU Affero General Public License. This program is distributed WITHOUT
 * ANY EXPRESS OR IMPLIED WARRANTY, INCLUDING THOSE OF NON-INFRINGEMENT,
 * MERCHANTABILITY OR FITNESS FOR A PARTICULAR PURPOSE. Please refer to the
 * AGPL (http://www.gnu.org/licenses/agpl-3.0.txt) for more details.
 *
 */

package org.rstudio.studio.client.common.debugging;

import java.util.ArrayList;
import java.util.Set;
import java.util.TreeSet;

import org.rstudio.core.client.command.CommandBinder;
import org.rstudio.core.client.command.Handler;
import org.rstudio.core.client.js.JsObject;
import org.rstudio.core.client.widget.MessageDialog;
import org.rstudio.core.client.widget.Operation;
import org.rstudio.studio.client.application.events.EventBus;
import org.rstudio.studio.client.common.FilePathUtils;
<<<<<<< HEAD
=======
import org.rstudio.studio.client.common.GlobalDisplay;
import org.rstudio.studio.client.common.debugging.events.ActivePackageLoadedEvent;
>>>>>>> d1c301bb
import org.rstudio.studio.client.common.debugging.events.BreakpointsSavedEvent;
import org.rstudio.studio.client.common.debugging.events.PackageLoadedEvent;
import org.rstudio.studio.client.common.debugging.events.PackageUnloadedEvent;
import org.rstudio.studio.client.common.debugging.model.Breakpoint;
import org.rstudio.studio.client.common.debugging.model.BreakpointState;
import org.rstudio.studio.client.common.debugging.model.FunctionState;
import org.rstudio.studio.client.common.debugging.model.FunctionSteps;
import org.rstudio.studio.client.server.ServerError;
import org.rstudio.studio.client.server.ServerRequestCallback;
import org.rstudio.studio.client.server.Void;
import org.rstudio.studio.client.workbench.WorkbenchContext;
import org.rstudio.studio.client.workbench.commands.Commands;
import org.rstudio.studio.client.workbench.events.SessionInitEvent;
import org.rstudio.studio.client.workbench.events.SessionInitHandler;
import org.rstudio.studio.client.workbench.model.ClientState;
import org.rstudio.studio.client.workbench.model.Session;
import org.rstudio.studio.client.workbench.model.helper.JSObjectStateValue;
import org.rstudio.studio.client.workbench.views.console.events.ConsoleWriteInputEvent;
import org.rstudio.studio.client.workbench.views.console.events.ConsoleWriteInputHandler;
import org.rstudio.studio.client.workbench.views.console.events.SendToConsoleEvent;
import org.rstudio.studio.client.workbench.views.environment.events.ContextDepthChangedEvent;
import org.rstudio.studio.client.workbench.views.environment.model.CallFrame;

import com.google.gwt.core.client.JsArray;
import com.google.gwt.regexp.shared.MatchResult;
import com.google.gwt.regexp.shared.RegExp;
import com.google.inject.Inject;
import com.google.inject.Singleton;

// Provides management for breakpoints. 
//
// The typical workflow for interactively adding a new breakpoint is as follows:
// 1) The user clicks on the gutter of the editor, which generates an editor
//    event (BreakpointSetEvent)
// 2) The editing target (which maintains a reference to the breakpoint manager)
//    asks the manager to create a breakpoint, and passes the new breakpoint 
//    back to the editing surface (addOrUpdateBreakpoint)
// 3) The breakpoint manager checks to see whether the source code for the 
//    function on disk is identical to the source code for the function as
//    it exists in the R session (get_function_sync_state). If it isn't, 
//    it defers setting the breakpoint.
// 4) The breakpoint manager fetches the steps and substeps of the function in 
//    which the breakpoint occurs from the server, and updates the breakpoint
//    with this information (get_function_steps) 
// 5) The breakpoint manager combines the breakpoint with all of the other 
//    breakpoints for the function, and makes a single call to the server to
//    update the function's breakpoints (set_function_breakpoints)
// 6) If successful, the breakpoint manager emits a BreakpointsSavedEvent, which
//    is picked up by the editing target, which updates the display to show that
//    the breakpoint is now enabled.

@Singleton
public class BreakpointManager 
               implements SessionInitHandler, 
                          ContextDepthChangedEvent.Handler,
                          PackageLoadedEvent.Handler,
                          PackageUnloadedEvent.Handler,
                          ConsoleWriteInputHandler
{
   public interface Binder
   extends CommandBinder<Commands, BreakpointManager> {}

   @Inject
   public BreakpointManager(
         DebuggingServerOperations server,
         EventBus events,
         Session session,
         WorkbenchContext workbench,
         Binder binder,
         Commands commands,
         GlobalDisplay globalDisplay)
   {
      server_ = server;
      events_ = events;
      session_ = session;
      workbench_ = workbench;
      globalDisplay_ = globalDisplay;
      commands_ = commands;

      commands_.debugClearBreakpoints().setEnabled(false);
      
      // this singleton class is constructed before the session is initialized,
      // so wait until the session init happens to grab our persisted state
      events_.addHandler(SessionInitEvent.TYPE, this);
      events_.addHandler(ConsoleWriteInputEvent.TYPE, this);      
      events_.addHandler(ContextDepthChangedEvent.TYPE, this);
<<<<<<< HEAD
      events_.addHandler(PackageLoadedEvent.TYPE, this);
      events_.addHandler(PackageUnloadedEvent.TYPE, this);
=======

      binder.bind(commands, this);
>>>>>>> d1c301bb
   }
   
   // Public methods ---------------------------------------------------------
   
   public Breakpoint setTopLevelBreakpoint(
         final String path,
         final int lineNumber)
   {
      return addBreakpoint(Breakpoint.create(
            currentBreakpointId_++, 
            path, 
            "toplevel", 
            lineNumber, 
            Breakpoint.STATE_ACTIVE, 
            Breakpoint.TYPE_TOPLEVEL));
   }
   
   public Breakpoint setBreakpoint(
         final String path,
         final String functionName,
         int lineNumber, 
         boolean immediately)
   {
      // create the new breakpoint and arguments for the server call
      final Breakpoint breakpoint = addBreakpoint(Breakpoint.create(
            currentBreakpointId_++,
            path,
            functionName,
            lineNumber,
            immediately ?
                  Breakpoint.STATE_PROCESSING :
                  Breakpoint.STATE_INACTIVE,
            Breakpoint.TYPE_FUNCTION));
      
      // If the breakpoint is in a function that is active on the callstack, 
      // it's being set on the stored rather than the executing copy. It's 
      // possible to set it right now, but it will probably violate user 
      // expectations. Process it when the function is no longer executing.
      if (activeFunctions_.contains(
            new FileFunction(breakpoint)))
      {
         breakpoint.setPendingDebugCompletion(true);
         markInactiveBreakpoint(breakpoint);
      }      
      else if (immediately)
      {
         server_.getFunctionState(functionName, path,
               new ServerRequestCallback<FunctionState>()
         {
            @Override
            public void onResponseReceived(FunctionState state)
            {
               if (state.isPackageFunction())
               {
                  breakpoint.markAsPackageBreakpoint(state.getPackageName());
               }
               
               // if the function lines up with the version on the server, set
               // the breakpoint now
               if (state.getSyncState())
               {
                  prepareAndSetFunctionBreakpoints(
                        new FileFunction(breakpoint));
               }
               // otherwise, save an inactive breakpoint--we'll revisit the
               // marker the next time the file is sourced or the package is
               // rebuilt
               else
               {
                  markInactiveBreakpoint(breakpoint);
               }
            }

            @Override
            public void onError(ServerError error)
            {
               // if we can't figure out whether the function is in sync, 
               // leave it inactive for now
               markInactiveBreakpoint(breakpoint);
            }
         });
      }
      
      breakpointStateDirty_ = true;
      return breakpoint;
   }
   
   public void removeBreakpoint(int breakpointId)
   {
      Breakpoint breakpoint = getBreakpoint(breakpointId);
      if (breakpoint != null)
      {
         breakpoints_.remove(breakpoint);
         if (breakpoint.getState() == Breakpoint.STATE_ACTIVE)
         {
            setFunctionBreakpoints(new FileFunction(breakpoint));
         }
      }
      onBreakpointAddOrRemove();
   }
   
   public void moveBreakpoint(int breakpointId)
   {
      // because of Java(Script)'s reference semantics, the editor's instance
      // of the breakpoint object is the same one we have here, so we don't
      // need to update the line number--we just need to persist the new state.
      breakpointStateDirty_ = true;
      
      // the breakpoint knows its position in the function, which needs to be
      // recalculated; do that the next time we set breakpoints on this function
      Breakpoint breakpoint = getBreakpoint(breakpointId);
      if (breakpoint != null)
      {
         breakpoint.markStepsNeedUpdate();
      }
   }
   
   public ArrayList<Breakpoint> getBreakpointsInFile(String fileName)
   {
      ArrayList<Breakpoint> breakpoints = new ArrayList<Breakpoint>();
      for (Breakpoint breakpoint: breakpoints_)
      {
         if (breakpoint.isInFile(fileName))
         {
            breakpoints.add(breakpoint);
         }
      }
      return breakpoints;
   }
   
   public boolean injectBreakpointsDuringSource(
         String fileName, 
         int startLine, 
         int endLine)
   {
      for (Breakpoint breakpoint: breakpoints_)
      {
         if (breakpoint.isInFile(fileName) && 
             breakpoint.getLineNumber() >= startLine &&
             breakpoint.getLineNumber() <= endLine &&
             breakpoint.getType() == Breakpoint.TYPE_FUNCTION)
         {
            prepareAndSetFunctionBreakpoints(new FileFunction(breakpoint));
            return true;
         }
      }
      return false;
   }
   
   // Event handlers ----------------------------------------------------------

   @Override
   public void onSessionInit(SessionInitEvent sie)
   {
      new JSObjectStateValue(
            "debug-breakpoints",
            "debugBreakpointsState",
            ClientState.PROJECT_PERSISTENT,
            session_.getSessionInfo().getClientState(),
            false)
       {
          @Override
          protected void onInit(JsObject value)
          {
             if (value != null)
             {          
                BreakpointState state = value.cast();

                // restore all of the breakpoints
                JsArray<Breakpoint> breakpoints = 
                      state.getPersistedBreakpoints();
                for (int idx = 0; idx < breakpoints.length(); idx++)
                {
                   Breakpoint breakpoint = breakpoints.get(idx);
                   
                   // make sure the next breakpoint we create after a restore 
                   // has a value larger than any existing breakpoint
                   currentBreakpointId_ = Math.max(
                         currentBreakpointId_, 
                         breakpoint.getBreakpointId() + 1);
                   
                   addBreakpoint(breakpoint);
                }
                
                // this initialization happens after the source windows are
                // up, so fire an event to the editor to show all known 
                // breakpoints. as new source windows are opened, they will
                // call getBreakpointsInFile to populate themselves.
                events_.fireEvent(
                      new BreakpointsSavedEvent(breakpoints_, true));
             }
          }
   
          @Override
          protected JsObject getValue()
          {
             BreakpointState state = 
                   BreakpointState.create();
             for (Breakpoint breakpoint: breakpoints_)
             {
                state.addPersistedBreakpoint(breakpoint);
             }
             breakpointStateDirty_ = false;
             return state.cast();
          }
   
          @Override
          protected boolean hasChanged()
          {
             return breakpointStateDirty_;
          }
       };
   }
   
   @Override
   public void onConsoleWriteInput(ConsoleWriteInputEvent event)
   {
      // when a file is sourced, replay all the breakpoints in the file.
      RegExp sourceExp = RegExp.compile("source(.with.encoding)?\\('([^']*)'.*");
      MatchResult fileMatch = sourceExp.exec(event.getInput());
      if (fileMatch == null || fileMatch.getGroupCount() == 0)
      {
         return;
      }      
      String path = FilePathUtils.normalizePath(
            fileMatch.getGroup(2), 
            workbench_.getCurrentWorkingDir().getPath());
      resetBreakpointsInPath(path, true);
   }
   
   @Override
   public void onContextDepthChanged(ContextDepthChangedEvent event)
   {
      // When we move around in debug context and hit a breakpoint, the initial
      // evaluation state is a temporary construction that needs to be stepped
      // past to begin actually evaluating the function. Step past it
      // immediately.
      JsArray<CallFrame> frames = event.getCallFrames();
      Set<FileFunction> activeFunctions = new TreeSet<FileFunction>();
      for (int idx = 0; idx < frames.length(); idx++)
      {
         String functionName = frames.get(idx).getFunctionName();
         String fileName = frames.get(idx).getFileName();
         if (functionName.equals(".doTrace"))
         {
            events_.fireEvent(new SendToConsoleEvent("n", true));
         }
         activeFunctions.add(new FileFunction(functionName, fileName, false));
      }
      
      // For any functions that were previously active in the callstack but
      // are no longer active, enable any pending breakpoints for those 
      // functions.
      Set<FileFunction> enableFunctions = new TreeSet<FileFunction>();
      for (FileFunction function: activeFunctions_)
      {
         if (!activeFunctions.contains(function))
         {
            for (Breakpoint breakpoint: breakpoints_)
            {
               if (breakpoint.isPendingDebugCompletion() &&
                   breakpoint.getState() == Breakpoint.STATE_INACTIVE &&
                   function.containsBreakpoint(breakpoint))
               {
                  enableFunctions.add(function);
               }
            }
         }
      }
      
      for (FileFunction function: enableFunctions)
      {
         prepareAndSetFunctionBreakpoints(function);
      }
      
      // Record the new frame list.
      activeFunctions_ = activeFunctions;
   }
   
   @Handler
   public void onDebugClearBreakpoints()
   {
      globalDisplay_.showYesNoMessage(
            MessageDialog.QUESTION,
            "Clear All Breakpoints", 
            "Are you sure you want to remove all the breakpoints in this " +
            "project?",
            new Operation() {
               @Override
               public void execute()
               {
                  clearAllBreakpoints();
               }
            },
            false);
   }

   @Override
   public void onPackageLoaded(PackageLoadedEvent event)
   {
      updatePackageBreakpoints(event.getPackageName(), true);
   }

   @Override
   public void onPackageUnloaded(PackageUnloadedEvent event)
   {
      updatePackageBreakpoints(event.getPackageName(), false);
   }

   // Private methods ---------------------------------------------------------

   private void setFunctionBreakpoints(FileFunction function)
   {
      ArrayList<String> steps = new ArrayList<String>();
      final ArrayList<Breakpoint> breakpoints = new ArrayList<Breakpoint>();
      for (Breakpoint breakpoint: breakpoints_)
      {
         if (function.containsBreakpoint(breakpoint))
         {
            steps.add(breakpoint.getFunctionSteps());
            breakpoints.add(breakpoint);
         }
      }
      server_.setFunctionBreakpoints(
            function.functionName,
            function.fileName,
            steps,
            new ServerRequestCallback<Void>()
            {
               @Override
               public void onResponseReceived(Void v)
               {
                  for (Breakpoint breakpoint: breakpoints)
                  {
                     breakpoint.setState(Breakpoint.STATE_ACTIVE);
                  }
                  notifyBreakpointsSaved(breakpoints, true);
               }
               
               @Override
               public void onError(ServerError error)
               {
                  discardUnsettableBreakpoints(breakpoints);
               }
            });
   }
      
   private void prepareAndSetFunctionBreakpoints(final FileFunction function)
   {
      // look over the list of breakpoints in this function and see if any are
      // marked inactive, or if they need their steps refreshed (necessary
      // when a function has had steps added or removed in the editor)
      final ArrayList<Breakpoint> inactiveBreakpoints = 
            new ArrayList<Breakpoint>();
      int[] inactiveLines = new int[]{};
      int numLines = 0;
      for (Breakpoint breakpoint: breakpoints_)
      {
         if (function.containsBreakpoint(breakpoint) &&
             (breakpoint.getState() != Breakpoint.STATE_ACTIVE ||
              breakpoint.needsUpdatedSteps()))
         {
            inactiveBreakpoints.add(breakpoint);
            inactiveLines[numLines++] = breakpoint.getLineNumber();
         }
      }
      
      // if we found breakpoints that aren't yet active, try to get the 
      // corresponding steps from the function 
      if (inactiveBreakpoints.size() > 0)
      {
         server_.getFunctionSteps(
               function.functionName,
               function.fileName,
               inactiveLines, 
               new ServerRequestCallback<JsArray<FunctionSteps>> () {
                  @Override
                  public void onResponseReceived
                         (JsArray<FunctionSteps> response)
                  {
                     // found the function and the steps in the function; next, 
                     // ask the server to set the breakpoint
                     if (response.length() > 0)
                     {
                        processFunctionSteps(inactiveBreakpoints, response);
                        setFunctionBreakpoints(function);
                      }
                     // no results: discard the breakpoints
                     else
                     {
                        discardUnsettableBreakpoints(inactiveBreakpoints);
                     }
                  }
                  
                  @Override
                  public void onError(ServerError error)
                  {
                     discardUnsettableBreakpoints(inactiveBreakpoints);
                  }
         });
      }
      else
      {
         setFunctionBreakpoints(function);
      }
   }
   
   private void discardUnsettableBreakpoints(ArrayList<Breakpoint> breakpoints)
   {
      if (breakpoints.size() == 0)
      {
         return;
      }
      for (Breakpoint breakpoint: breakpoints)
      {
         breakpoints_.remove(breakpoint);
      }
      onBreakpointAddOrRemove();
      notifyBreakpointsSaved(breakpoints, false);
   }
   
   private void resetBreakpointsInPath(String path, boolean isFile)
   {
      Set<FileFunction> functionsToBreak = new TreeSet<FileFunction>();
      for (Breakpoint breakpoint: breakpoints_)
      {
         boolean processBreakpoint = isFile ?
               breakpoint.isInFile(path) :
               breakpoint.isInPath(path);
         if (processBreakpoint)
         {
            functionsToBreak.add(new FileFunction(breakpoint));
         }
      }
      for (FileFunction function: functionsToBreak)
      {
         prepareAndSetFunctionBreakpoints(function);
      }
   }
   
   private void markInactiveBreakpoint(Breakpoint breakpoint)
   {
      breakpoint.setState(Breakpoint.STATE_INACTIVE);
      ArrayList<Breakpoint> breakpoints = new ArrayList<Breakpoint>();
      breakpoints.add(breakpoint);
      notifyBreakpointsSaved(breakpoints, true);
   }
   
   private void processFunctionSteps(
         ArrayList<Breakpoint> breakpoints,
         JsArray<FunctionSteps> stepList)
   {
      ArrayList<Breakpoint> unSettableBreakpoints = 
            new ArrayList<Breakpoint>();
      
      // Walk through the array of breakpoints for which we requested function
      // steps and the array of results from the server in lock-step, populating
      // each breakpoint with its steps.
      for (int i = 0; i < breakpoints.size() && 
                      i < stepList.length(); i++)
      {
         FunctionSteps steps = stepList.get(i);
         Breakpoint breakpoint = breakpoints.get(i);
         if (steps.getSteps().length() > 0)
         {
            // if the server set this breakpoint on a different line than 
            // requested, make sure there's not already a breakpoint on that
            // line; if there is, discard this one.
            if (breakpoint.getLineNumber() != steps.getLineNumber())
            {
               for (Breakpoint possibleDupe: breakpoints_)
               {
                  if (breakpoint.getPath().equals(
                         possibleDupe.getPath()) &&
                      steps.getLineNumber() == 
                         possibleDupe.getLineNumber() &&
                      breakpoint.getBreakpointId() != 
                         possibleDupe.getBreakpointId())
                  {
                     breakpoint.setState(Breakpoint.STATE_REMOVING);
                     unSettableBreakpoints.add(breakpoint);
                  }
               }
            }
            breakpoint.addFunctionSteps(steps.getName(),
                  steps.getLineNumber(),
                  steps.getSteps());
         }
         else
         {
            unSettableBreakpoints.add(breakpoint);
         }
      }
      discardUnsettableBreakpoints(unSettableBreakpoints);
   }
   
   private void notifyBreakpointsSaved(
         ArrayList<Breakpoint> breakpoints, 
         boolean saved)
   {
      breakpointStateDirty_ = true;
      events_.fireEvent(
            new BreakpointsSavedEvent(breakpoints, saved));
   }
   
   private Breakpoint getBreakpoint (int breakpointId)
   {
      for (Breakpoint breakpoint: breakpoints_)
      {
         if (breakpoint.getBreakpointId() == breakpointId)
         {
            return breakpoint;
         }
      }
      return null;
   }
   
   private Breakpoint addBreakpoint (Breakpoint breakpoint)
   {
      breakpoints_.add(breakpoint);
      onBreakpointAddOrRemove();
      return breakpoint;
   }
   
<<<<<<< HEAD
   private void updatePackageBreakpoints(String packageName, boolean enable)
   {
      Set<FileFunction> functionsToBreak = new TreeSet<FileFunction>();
      ArrayList<Breakpoint> breakpointsToDisable = new ArrayList<Breakpoint>();
      for (Breakpoint breakpoint: breakpoints_)
      {
         if (breakpoint.isPackageBreakpoint() &&
             breakpoint.getPackageName().equals(packageName))
         {
            if (enable)
            {
               functionsToBreak.add(new FileFunction(breakpoint));
            }
            else
            {
               breakpoint.setState(Breakpoint.STATE_INACTIVE);
               breakpointsToDisable.add(breakpoint);
            }
         }
      }
      if (enable)
      {
         for (FileFunction function: functionsToBreak)
         {
            prepareAndSetFunctionBreakpoints(function);
         }
      }
      else
      {
         notifyBreakpointsSaved(breakpointsToDisable, true);
      }
=======
   private void clearAllBreakpoints()
   {
      Set<FileFunction> functions = new TreeSet<FileFunction>();
      for (Breakpoint breakpoint: breakpoints_)
      {
         breakpoint.setState(Breakpoint.STATE_REMOVING);
         functions.add(new FileFunction(breakpoint));
      }
      for (FileFunction function: functions)
      {
         server_.setFunctionBreakpoints(
               function.functionName, 
               function.fileName, 
               new ArrayList<String>(),
               new ServerRequestCallback<Void>()
               {
                  @Override
                  public void onError(ServerError error)
                  {
                     // There's a possibility here that the breakpoints were
                     // not successfully cleared, so we may be in a temporarily
                     // confusing state, but no error message will be less 
                     // confusing. 
                  }
               });
      }
      notifyBreakpointsSaved(new ArrayList<Breakpoint>(breakpoints_), false);
      breakpoints_.clear();
      onBreakpointAddOrRemove();
   }
   
   private void onBreakpointAddOrRemove()
   {
      breakpointStateDirty_ = true;
      commands_.debugClearBreakpoints().setEnabled(breakpoints_.size() > 0);
>>>>>>> d1c301bb
   }
     
   // Private classes ---------------------------------------------------------
   
   class FileFunction implements Comparable<FileFunction>
   {
      public String functionName;
      public String fileName;
      boolean fullPath;
      
      public FileFunction (String fun, String file, boolean useFullPath)
      {
         functionName = fun;
         fileName = file.trim();        
         fullPath = useFullPath;
      }

      public FileFunction (String fun, String file)
      {
         this(fun, file, true);
      }
      
      public FileFunction (Breakpoint breakpoint)
      {
         this(breakpoint.getFunctionName(), breakpoint.getPath());
      }
      
      public boolean containsBreakpoint(Breakpoint breakpoint)
      {
         if (!breakpoint.getFunctionName().equals(functionName))
         {
            return false;
         }
         if (fullPath)
         {
            return breakpoint.getPath().equals(fileName);
         }
         else
         {
            return FilePathUtils.friendlyFileName(breakpoint.getPath()).equals(
                  FilePathUtils.friendlyFileName(fileName));
         }  
      }
      
      @Override
      public int compareTo(FileFunction other)
      {
         int fun = functionName.compareTo(other.functionName);
         if (fun != 0)
         {
            return fun;
         }
         if (!fullPath || !other.fullPath)
         {
            return FilePathUtils.friendlyFileName(fileName).compareTo(
                  FilePathUtils.friendlyFileName(other.fileName));
         }
         return fileName.compareTo(other.fileName);
      }      
   }

   private final DebuggingServerOperations server_;
   private final EventBus events_;
   private final Session session_;
   private final WorkbenchContext workbench_;
   private final GlobalDisplay globalDisplay_;
   private final Commands commands_;

   private ArrayList<Breakpoint> breakpoints_ = new ArrayList<Breakpoint>();
   private Set<FileFunction> activeFunctions_ = new TreeSet<FileFunction>();

   private boolean breakpointStateDirty_ = false;
   private int currentBreakpointId_ = 0;
}<|MERGE_RESOLUTION|>--- conflicted
+++ resolved
@@ -26,11 +26,7 @@
 import org.rstudio.core.client.widget.Operation;
 import org.rstudio.studio.client.application.events.EventBus;
 import org.rstudio.studio.client.common.FilePathUtils;
-<<<<<<< HEAD
-=======
 import org.rstudio.studio.client.common.GlobalDisplay;
-import org.rstudio.studio.client.common.debugging.events.ActivePackageLoadedEvent;
->>>>>>> d1c301bb
 import org.rstudio.studio.client.common.debugging.events.BreakpointsSavedEvent;
 import org.rstudio.studio.client.common.debugging.events.PackageLoadedEvent;
 import org.rstudio.studio.client.common.debugging.events.PackageUnloadedEvent;
@@ -117,13 +113,10 @@
       events_.addHandler(SessionInitEvent.TYPE, this);
       events_.addHandler(ConsoleWriteInputEvent.TYPE, this);      
       events_.addHandler(ContextDepthChangedEvent.TYPE, this);
-<<<<<<< HEAD
       events_.addHandler(PackageLoadedEvent.TYPE, this);
       events_.addHandler(PackageUnloadedEvent.TYPE, this);
-=======
 
       binder.bind(commands, this);
->>>>>>> d1c301bb
    }
    
    // Public methods ---------------------------------------------------------
@@ -648,7 +641,6 @@
       return breakpoint;
    }
    
-<<<<<<< HEAD
    private void updatePackageBreakpoints(String packageName, boolean enable)
    {
       Set<FileFunction> functionsToBreak = new TreeSet<FileFunction>();
@@ -680,7 +672,8 @@
       {
          notifyBreakpointsSaved(breakpointsToDisable, true);
       }
-=======
+   }
+
    private void clearAllBreakpoints()
    {
       Set<FileFunction> functions = new TreeSet<FileFunction>();
@@ -716,7 +709,6 @@
    {
       breakpointStateDirty_ = true;
       commands_.debugClearBreakpoints().setEnabled(breakpoints_.size() > 0);
->>>>>>> d1c301bb
    }
      
    // Private classes ---------------------------------------------------------
